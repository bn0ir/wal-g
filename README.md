# WAL-G
[![Build Status](https://travis-ci.org/wal-g/wal-g.svg?branch=master)](https://travis-ci.org/wal-g/wal-g)
[![Go Report Card](https://goreportcard.com/badge/github.com/wal-g/wal-g)](https://goreportcard.com/report/github.com/wal-g/wal-g)

WAL-G is an archival restoration tool for Postgres.

WAL-G is the successor of WAL-E with a number of key differences. WAL-G uses LZ4, LZMA or Brotli compression, multiple processors and non-exclusive base backups for Postgres. More information on the design and implementation of WAL-G can be found on the Citus Data blog post ["Introducing WAL-G by Citus: Faster Disaster Recovery for Postgres"](https://www.citusdata.com/blog/2017/08/18/introducing-wal-g-faster-restores-for-postgres/).

**Table of Contents**
- [Installation](#installation)
- [Configuration](#configuration)
- [Usage](#usage)
- [Development](#development)
	- [Installing](#installing)
	- [Testing](#testing)
- [Authors](#authors)
- [License](#license)
- [Acknowledgements](#acknowledgements)

Installation
----------
A precompiled binary for Linux AMD 64 of the latest version of WAL-G can be obtained under the [Releases tab](https://github.com/wal-g/wal-g/releases).

To decompress the binary, use:

```
tar -zxvf wal-g.linux-amd64.tar.gz
```
For other incompatible systems, please consult the Development section for more information.

Configuration
-------------
**Required**

WAL-G uses [the usual PostgreSQL environment variables](https://www.postgresql.org/docs/current/static/libpq-envars.html) to configure its connection, especially including `PGHOST`, `PGPORT`, `PGUSER`, and `PGPASSWORD`/`PGPASSFILE`/`~/.pgpass`.


To connect to Amazon S3, WAL-G requires that this variable be set:

* `WALG_S3_PREFIX` (eg. `s3://bucket/path/to/folder`) (alternative form `WALE_S3_PREFIX`)

WAL-G determines AWS credentials [like other AWS tools](http://docs.aws.amazon.com/cli/latest/userguide/cli-chap-getting-started.html#config-settings-and-precedence). You can set `AWS_ACCESS_KEY_ID` and `AWS_SECRET_ACCESS_KEY` (optionally with `AWS_SECURITY_TOKEN`), or `~/.aws/credentials` (optionally with `AWS_PROFILE`), or you can set nothing to automatically fetch credentials from the EC2 metadata service.


To store backups in Google Cloud Storage, WAL-G requires that this variable be set:

* `WALG_GS_PREFIX` to specify where to store backups (eg. `gs://x4m-test-bucket/walg-folder`) 

WAL-G determines Google Cloud credentials using [application-default credentials](https://cloud.google.com/docs/authentication/production) like other GCP tools. You can set `GOOGLE_APPLICATION_CREDENTIALS` to point to a service account json key from GCP. If you set nothing, WAL-G will attempt to fetch credentials from the GCE/GKE metadata service.


To store backups on files system, WAL-G requires that these variables be set:

* `WALG_FILE_PREFIX` (eg. `/tmp/wal-g-test-data`)

Please, keep in mind that by default storing backups on disk along with database is not safe. Do not use it as a disaster recovery plan.


**Optional**

`PGHOST` can connect over a UNIX socket. This mode is preferred for localhost connections, set `PGHOST=/var/run/postgresql` to use it. WAL-G will connect over TCP if `PGHOST` is an IP address.

WAL-G can automatically determine the S3 bucket's region using `s3:GetBucketLocation`, but if you wish to avoid this API call or forbid it from the applicable IAM policy, specify:

* `AWS_REGION`(eg. `us-west-2`)

Concurrency values can be configured using:

* `WALG_DOWNLOAD_CONCURRENCY`

To configure how many goroutines to use during backup-fetch  and wal-push, use `WALG_DOWNLOAD_CONCURRENCY`. By default, WAL-G uses the minimum of the number of files to extract and 10.

* `WALG_UPLOAD_CONCURRENCY`

To configure how many concurrency streams to use during backup uploading, use `WALG_UPLOAD_CONCURRENCY`. By default, WAL-G uses 10 streams.

* `WALG_UPLOAD_DISK_CONCURRENCY`

To configure how many concurrency streams are reading disk during ```backup-push```. By default, WAL-G uses 1 stream.

* `WALG_SENTINEL_USER_DATA`

This setting allows backup automation tools to add extra information to JSON sentinel file during ```backup-push```. This setting can be used e.g. to give user-defined names to backups.

* `WALG_PREVENT_WAL_OVERWRITE`

If this setting is specified, during ```wal-push``` WAL-G will check the existence of WAL before uploading it. If the different file is already archived under the same name, WAL-G will return the non-zero exit code to prevent PostgreSQL from removing WAL.

* `AWS_ENDPOINT`

Overrides the default hostname to connect to an S3-compatible service. i.e, `http://s3-like-service:9000`

* `AWS_S3_FORCE_PATH_STYLE`

To enable path-style addressing(i.e., `http://s3.amazonaws.com/BUCKET/KEY`) when connecting to an S3-compatible service that lack of support for sub-domain style bucket URLs (i.e., `http://BUCKET.s3.amazonaws.com/KEY`). Defaults to `false`.

***Example: Using Minio.io S3-compatible storage***

```
AWS_ACCESS_KEY_ID: "<minio-key>"
AWS_SECRET_ACCESS_KEY: "<minio-secret>"
WALE_S3_PREFIX: "s3://my-minio-bucket/sub-dir"
AWS_ENDPOINT: "http://minio:9000"
AWS_S3_FORCE_PATH_STYLE: "true"
AWS_REGION: us-east-1
```

* `WALG_S3_STORAGE_CLASS`

To configure the S3 storage class used for backup files, use `WALG_S3_STORAGE_CLASS`. By default, WAL-G uses the "STANDARD" storage class. Other supported values include "STANDARD_IA" for Infrequent Access and "REDUCED_REDUNDANCY" for Reduced Redundancy.

* `WALG_S3_SSE`

To enable S3 server-side encryption, set to the algorithm to use when storing the objects in S3 (i.e., `AES256`, `aws:kms`).

* `WALG_S3_SSE_KMS_ID`

If using S3 server-side encryption with `aws:kms`, the KMS Key ID to use for object encryption.

* `WALG_GPG_KEY_ID`  (alternative form `WALE_GPG_KEY_ID`) ⚠️ **DEPRECATED**

To configure GPG key for encryption and decryption. By default, no encryption is used. Public keyring is cached in the file "/.walg_key_cache".

<<<<<<< HEAD
* `WALG_CSE_KMS_ID`

To configure AWS KMS key for client side encryption and decryption. By default, no encryption is used. (AWS_REGION required to be set when using AWS KMS key client side encryption)
=======
* `WALG_PGP_KEY`

To configure encryption and decryption with OpenPGP standard.
Set *private key* value, when you need to execute ```wal-fetch``` or ```backup-fetch``` command.
Set *public key* value, when you need to execute ```wal-push``` or ```backup-push``` command.
Keep in mind that the *private key* also contains the *public key*.

* `WALG_PGP_KEY_PATH`

Similar to `WALG_PGP_KEY`, but value is the path to the key on file system.

* `WALG_PGP_KEY_PASSPHRASE`

If your *private key* is encrypted with a *passphrase*, you should set *passpharse* for decrypt.
>>>>>>> 0201a48d

* `WALG_DELTA_MAX_STEPS`

Delta-backup is difference between previously taken backup and present state. `WALG_DELTA_MAX_STEPS` determines how many delta backups can be between full backups. Defaults to 0.
Restoration process will automatically fetch all necessary deltas and base backup and compose valid restored backup (you still need WALs after start of last backup to restore consistent cluster).
Delta computation is based on ModTime of file system and LSN number of pages in datafiles.

* `WALG_DELTA_ORIGIN`

To configure base for next delta backup (only if `WALG_DELTA_MAX_STEPS` is not exceeded). `WALG_DELTA_ORIGIN` can be LATEST (chaining increments), LATEST_FULL (for bases where volatile part is compact and chaining has no meaning - deltas overwrite each other). Defaults to LATEST.

* `WALG_COMPRESSION_METHOD`

To configure compression method used for backups. Possible options are: `lz4`, 'lzma', 'brotli'. Default method is `lz4`. LZ4 is the fastest method, but compression ratio is bad.
LZMA is way much slower, however it compresses backups about 6 times better than LZ4. Brotli is a good trade-off between speed and compression ratio which is about 3 times better than LZ4.

* `WALG_DISK_RATE_LIMIT`

To configure disk read rate limit during ```backup-push``` in bytes per second.

* `WALG_NETWORK_RATE_LIMIT`

To configure network upload rate limit during ```backup-push``` in bytes per second.

Usage
-----

WAL-G currently supports these commands:


* ``backup-fetch``

When fetching base backups, the user should pass in the name of the backup and a path to a directory to extract to. If this directory does not exist, WAL-G will create it and any dependent subdirectories.

```
wal-g backup-fetch ~/extract/to/here example-backup
```

WAL-G can also fetch the latest backup using:

```
wal-g backup-fetch ~/extract/to/here LATEST
```

* ``backup-push``

When uploading backups to S3, the user should pass in the path containing the backup started by Postgres as in:

```
wal-g backup-push /backup/directory/path
```
If backup is pushed from replication slave, WAL-G will control timeline of the server. In case of promotion to master or timeline switch, backup will be uploaded but not finalized, WAL-G will exit with an error. In this case logs will contain information necessary to finalize the backup. You can use backuped data if you clearly understand entangled risks.

* ``wal-fetch``

When fetching WAL archives from S3, the user should pass in the archive name and the name of the file to download to. This file should not exist as WAL-G will create it for you.

WAL-G will also prefetch WAL files ahead of asked WAL file. These files will be cached in `./.wal-g/prefetch` directory. Cache files older than recently asked WAL file will be deleted from the cache, to prevent cache bloat. If the file is requested with `wal-fetch` this will also remove it from cache, but trigger fulfilment of cache with new file.

```
wal-g wal-fetch example-archive new-file-name
```

* ``wal-push``

When uploading WAL archives to S3, the user should pass in the absolute path to where the archive is located.

```
wal-g wal-push /path/to/archive
```

* ``backup-list``

Lists names and creation time of available backups.

* ``delete``

Is used to delete backups and WALs before them. By default ``delete`` will perform dry run. If you want to execute deletion you have to add ``--confirm`` flag at the end of the command.

``delete`` can operate in two modes: ``retain`` and ``before``.

``retain`` [FULL|FIND_FULL] %number%

if FULL is specified keep 5 full backups and everything in the middle

``before`` [FIND_FULL] %name%

if FIND_FULL is specified WAL-G will calculate minimum backup needed to keep all deltas alive. If FIND_FULL is not specified and call can produce orphaned deltas - call will fail with the list.

``retain 5`` will fail if 5th is delta

``retain FULL 5`` will keep 5 full backups and all deltas of them

``retain FIND_FULL`` will find necessary full for 5th

``before base_000010000123123123`` will fail if base_000010000123123123 is delta

``before FIND_FULL base_000010000123123123`` will keep everything after base of base_000010000123123123


Development
-----------
### Installing

To compile and build the binary:

```
go get github.com/wal-g/wal-g
make deps
make all
```
Users can also install WAL-G by using `make install`. Specifying the GOBIN environment variable before installing allows the user to specify the installation location. On default, `make install` puts the compiled binary in `go/bin`.

```
export GOBIN=/usr/local/bin
make deps
make install
```

### Testing

WAL-G relies heavily on unit tests. These tests do not require S3 configuration as the upload/download parts are tested using mocked objects. For more information on testing, please consult [test_tools](test_tools).

WAL-G will perform a round-trip compression/decompression test that generates a directory for data (eg. data...), compressed files (eg. compressed), and extracted files (eg. extracted). These directories will only get cleaned up if the files in the original data directory match the files in the extracted one.

Test coverage can be obtained using:

```
go test -v -coverprofile=coverage.out
go tool cover -html=coverage.out
```


Authors
-------

* [Katie Li](https://github.com/katie31)
* [Daniel Farina](https://github.com/fdr)

See also the list of [contributors](CONTRIBUTORS) who participated in this project.

License
-------

This project is licensed under the Apache License, Version 2.0, but the lzo support is licensed under GPL 3.0+. Please refer to the [LICENSE.md](LICENSE.md) file for more details.

Acknowledgements
----------------
WAL-G would not have happened without the support of [Citus Data](https://www.citusdata.com/)

WAL-G came into existence as a result of the collaboration between a summer engineering intern at Citus, Katie Li, and Daniel Farina, the original author of WAL-E who currently serves as a principal engineer on the Citus Cloud team. Citus Data also has an [open source extension to Postgres](https://github.com/citusdata) that distributes database queries horizontally to deliver scale and performance.

Chat
----
We have a [Slack group](https://postgresteam.slack.com/messages/CA25P48P2) to discuss WAL-G usage and development. To joint PostgreSQL slack use [invite app](https://postgres-slack.herokuapp.com).<|MERGE_RESOLUTION|>--- conflicted
+++ resolved
@@ -121,11 +121,10 @@
 
 To configure GPG key for encryption and decryption. By default, no encryption is used. Public keyring is cached in the file "/.walg_key_cache".
 
-<<<<<<< HEAD
 * `WALG_CSE_KMS_ID`
 
 To configure AWS KMS key for client side encryption and decryption. By default, no encryption is used. (AWS_REGION required to be set when using AWS KMS key client side encryption)
-=======
+
 * `WALG_PGP_KEY`
 
 To configure encryption and decryption with OpenPGP standard.
@@ -140,7 +139,6 @@
 * `WALG_PGP_KEY_PASSPHRASE`
 
 If your *private key* is encrypted with a *passphrase*, you should set *passpharse* for decrypt.
->>>>>>> 0201a48d
 
 * `WALG_DELTA_MAX_STEPS`
 
